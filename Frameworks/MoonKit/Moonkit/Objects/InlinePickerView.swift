//
//  InlinePickerView.swift
//  MSKit
//
//  Created by Jason Cardwell on 10/14/14.
//  Copyright (c) 2014 Jason Cardwell. All rights reserved.
//

import Foundation
import UIKit

@IBDesignable public class InlinePickerView: UIControl {

  private enum CellType: String { case Label, Image }

  private var cellType = CellType.Label { didSet { reloadData() } }

  /**
  initWithFrame:

  - parameter frame: CGRect
  */
  override public init(frame: CGRect) { super.init(frame: frame); initializeIVARs() }

  /**
  init:

  - parameter aDecoder: NSCoder
  */
  required public init?(coder aDecoder: NSCoder) { super.init(coder: aDecoder); initializeIVARs() }

  /**
  initWithLabels:

  - parameter labels: [String]
  */
  public init(labels: [String]) { super.init(frame: .zero); self.labels = labels; cellType = .Label; initializeIVARs() }

  /**
  initWithImages:

  - parameter images: [UIImage]
  */
  public init(images: [UIImage]) { super.init(frame: .zero); self.images = images; cellType = .Image; initializeIVARs() }

  /** initializeIVARs */
  private func initializeIVARs() {
    userInteractionEnabled = true
    addSubview(collectionView)
    collectionView.registerClass(InlinePickerViewLabelCell.self, forCellWithReuseIdentifier: CellType.Label.rawValue)
    collectionView.registerClass(InlinePickerViewImageCell.self, forCellWithReuseIdentifier: CellType.Image.rawValue)

    setContentCompressionResistancePriority(750, forAxis: .Horizontal)
    setContentCompressionResistancePriority(UILayoutPriorityRequired, forAxis: .Vertical)
    translatesAutoresizingMaskIntoConstraints = false
    nametag = "picker"

    collectionView.nametag = "collectionView"
    layout.delegate = self
    collectionView.scrollEnabled = editing
    collectionView.translatesAutoresizingMaskIntoConstraints = false
    collectionView.dataSource = self
    collectionView.delegate = self
    collectionView.showsHorizontalScrollIndicator = false
    collectionView.bounces = false
    collectionView.backgroundColor = .clearColor()
    collectionView.decelerationRate = UIScrollViewDecelerationRateFast
    updatePerspective()
    collectionView.reloadData()

    setNeedsUpdateConstraints()
  }

  public override func prepareForInterfaceBuilder() {
<<<<<<< HEAD
//    func setContentMode(view: UIView) {
//      view.contentMode = .Redraw
//      view.setNeedsDisplay()
//      view.subviews.forEach { setContentMode($0) }
//    }
//    setContentMode(self)
//    reloadData()
    logIB(description)
=======
//    reloadData()
>>>>>>> f75b179b
  }

  /** updatePerspective */
  private func updatePerspective() {
    collectionView.layer.sublayerTransform =
      usePerspective
      ? CATransform3D(
        m11: 1, m12: 0, m13: 0, m14: 0,
        m21: 0, m22: 1, m23: 0, m24: 0,
        m31: 0, m32: 0, m33: 0, m34: CGFloat(-1.0/1000.0),
        m41: 0, m42: 0, m43: 0, m44: 1
        )
      : CATransform3DIdentity
  }

  /** updateConstraints */
  override public func updateConstraints() {
    super.updateConstraints()

    let id = Identifier(self, "Internal")
    guard constraintsWithIdentifier(id).count == 0 else { return }

    constrain([𝗛|collectionView|𝗛, 𝗩|collectionView|𝗩] --> id)
    constrain([height ≥ (itemHeight ?? defaultItemHeight)] --> id)
  }

  private let collectionView = UICollectionView(frame: .zero, collectionViewLayout: InlinePickerViewLayout())
  private var layout: InlinePickerViewLayout { return collectionView.collectionViewLayout as! InlinePickerViewLayout }

  /**
  requiresConstraintBasedLayout

  - returns: Bool
  */
  override public class func requiresConstraintBasedLayout() -> Bool { return true }

  /**
  intrinsicContentSize

  - returns: CGSize
  */
  override public func intrinsicContentSize() -> CGSize {
    guard let maxItemWidth = itemWidths.maxElement() else {
      return CGSize(width: UIViewNoIntrinsicMetric, height: itemHeight ?? defaultItemHeight)
    }
    return CGSize(width: maxItemWidth * 3, height: itemHeight ?? defaultItemHeight)
  }

  override public var description: String {
    return super.description + "\n\t" + "\n\t".join(
      "count = \(count)",
      "cellType = \(cellType)",
      "labels = \(labels)",
      "images = \(images)",
      "collectionView = " + "collection view layout".split(collectionView.description)[0].sub("(?<!frame = \\(0 0); ", "\n").indentedBy(2, true, true),
      "collectionViewLayout = \(collectionView.collectionViewLayout.description.indentedBy(2, true, true))"
    )
  }

  /**
  selectItem:animated:

  - parameter item: Int
  - parameter animated: Bool
  */
  public func selectItem(item: Int, animated: Bool) {
    guard (0 ..< count).contains(item) else { logWarning("\(item) is not a valid item index"); return }

    selection = item
    if let offset = layout.offsetForItemAtIndex(selection) {
      collectionView.selectItemAtIndexPath(NSIndexPath(forItem: selection, inSection: 0),
                                  animated: false,
                            scrollPosition: .None)
      logVerbose("selecting cell for item \(selection) where offset = \(offset)")
      collectionView.setContentOffset(offset, animated: animated)
    } else {
      logVerbose("could not get an offset for item \(item), invalidating layout …")
      layout.invalidateLayout()
    }
  }

  /** layoutSubviews */
  public override func layoutSubviews() {
    super.layoutSubviews()
    if selection > -1 { selectItem(selection, animated: false) }
  }

  public var images: [UIImage] = [] { didSet { cellType = .Image } }
  public var labels: [String] = [] { didSet { cellType = .Label } }

  public var didSelectItem: ((InlinePickerView, Int) -> Void)?

  public static let DefaultFont = UIFont.preferredFontForTextStyle(UIFontTextStyleBody)
  public var font = InlinePickerView.DefaultFont { didSet { reloadData() } }
  @IBInspectable public var fontName: String  {
    get { return font.fontName }
    set { if let font = UIFont(name: newValue, size: self.font.pointSize) { self.font = font } }
  }

  @IBInspectable public var flat: Bool {
    get { return layout.flat }
    set { layout.flat = newValue; setNeedsDisplay() }
  }

  @IBInspectable public var fontSize: CGFloat  {
    get { return font.pointSize }
    set { font = font.fontWithSize(newValue) }
  }

<<<<<<< HEAD
  @IBInspectable public var textColor: UIColor = .darkTextColor() { didSet { reloadData() } }
=======
  @IBInspectable public var textColor: UIColor = .darkTextColor() //{ didSet { reloadData() } }
>>>>>>> f75b179b

  public var selectedFont =  InlinePickerView.DefaultFont { didSet { reloadData() } }
  @IBInspectable public var selectedFontName: String  {
    get { return selectedFont.fontName }
    set { if let font = UIFont(name: newValue, size: selectedFont.pointSize) { selectedFont = font } }
  }

  @IBInspectable public var selectedFontSize: CGFloat  {
    get { return selectedFont.pointSize }
    set { selectedFont = selectedFont.fontWithSize(newValue) }
  }

  @IBInspectable public var labelsString: String = "" { didSet { labels = ", ".split(labelsString) } }
  @IBInspectable public var imagesString: String = "" { didSet { images = ", ".split(imagesString).flatMap({UIImage(named: $0)}) } }
<<<<<<< HEAD
  @IBInspectable public var selectedTextColor: UIColor = .darkTextColor() { didSet { reloadData() } }
  @IBInspectable public var imageColor: UIColor = .darkTextColor() { didSet { reloadData() } }
  @IBInspectable public var imageSelectedColor: UIColor = .darkTextColor()  { didSet { reloadData() } }
=======
  @IBInspectable public var selectedTextColor: UIColor = .darkTextColor() //{ didSet { reloadData() } }
  @IBInspectable public var imageColor: UIColor = .darkTextColor() //{ didSet { reloadData() } }
  @IBInspectable public var imageSelectedColor: UIColor = .darkTextColor() //{ didSet { reloadData() } }
>>>>>>> f75b179b

  /** reloadData */
  public func reloadData() {
    layout.invalidateLayout()
    setNeedsLayout()
    collectionView.setNeedsLayout()
    collectionView.reloadData()
    collectionView.layoutIfNeeded()
    layoutIfNeeded()
  }

  public var defaultItemHeight: CGFloat {
    switch cellType {
      case .Label: return ceil(max(font.lineHeight, selectedFont.lineHeight)) * 2
      case .Image: return 44
    }
  }

  public var itemHeight: CGFloat?
  @IBInspectable public var itemPadding: CGFloat = 8.0 { didSet { reloadData() } }
  @IBInspectable public var usePerspective: Bool = false { didSet { updatePerspective() } }

  var itemWidths: [CGFloat] {
    switch cellType {
      case .Label: return labels.map {[a = [NSFontAttributeName:font]] in ceil($0.sizeWithAttributes(a).width)}
      case .Image:
        let h = itemHeight ?? defaultItemHeight
        return images.map {
        let size = $0.size
        let ratio = Ratio<CGFloat>(size.width / size.height)
        return ceil(ratio.numeratorForDenominator(h))
      }
    }
  }

  @IBInspectable public var selection: Int = -1

  public var selectedItemFrame: CGRect? {
    guard selection > -1,
      let cell = collectionView.cellForItemAtIndexPath(NSIndexPath(forItem: selection, inSection: 0)) where cell.selected
    else { return nil }

    var frame = cell.frame
    frame.origin = frame.origin - collectionView.contentOffset
    return frame
  }

  @IBInspectable public var editing: Bool = true { didSet { collectionView.scrollEnabled = editing; reloadData() } }

  private var count: Int { switch cellType { case .Label: return labels.count; case .Image: return images.count } }
}

// MARK: - UICollectionViewDataSource
extension InlinePickerView: UICollectionViewDataSource {


  /**
  collectionView:numberOfItemsInSection:

  - parameter collectionView: UICollectionView
  - parameter section: Int

  - returns: Int
  */
  public func collectionView(collectionView: UICollectionView, numberOfItemsInSection section: Int) -> Int { return count }

  /**
  collectionView:cellForItemAtIndexPath:

  - parameter collectionView: UICollectionView
  - parameter indexPath: NSIndexPath

  - returns: UICollectionViewCell
  */
  public func collectionView(collectionView: UICollectionView,
      cellForItemAtIndexPath indexPath: NSIndexPath) -> UICollectionViewCell
  {
    let cell = collectionView.dequeueReusableCellWithReuseIdentifier(cellType.rawValue,
                                                        forIndexPath: indexPath) as! InlinePickerViewCell

    switch cell {
      case let labelCell as InlinePickerViewLabelCell:
        let text = labels[indexPath.item]
        labelCell.text = text ¶| [font, textColor]
        labelCell.selectedText = text ¶| [selectedFont, selectedTextColor]

      case let imageCell as InlinePickerViewImageCell:
        imageCell.image = images[indexPath.item]
        imageCell.imageColor = imageColor
        imageCell.imageSelectedColor = imageSelectedColor

      default: break // Should be unreachable
    }
    return cell
  }
}

// MARK: - UICollectionViewDelegate
extension InlinePickerView: UICollectionViewDelegate {

  /**
  collectionView:shouldSelectItemAtIndexPath:

  - parameter collectionView: UICollectionView
  - parameter indexPath: NSIndexPath

  - returns: Bool
  */
  public func collectionView(collectionView: UICollectionView, shouldSelectItemAtIndexPath indexPath: NSIndexPath) -> Bool {
    return false
  }

  /**
  collectionView:shouldDeselectItemAtIndexPath:

  - parameter collectionView: UICollectionView
  - parameter indexPath: NSIndexPath

  - returns: Bool
  */
  public func collectionView(collectionView: UICollectionView, shouldDeselectItemAtIndexPath indexPath: NSIndexPath) -> Bool {
    return false
  }

  /**
  collectionView:didSelectItemAtIndexPath:

  - parameter collectionView: UICollectionView
  - parameter indexPath: NSIndexPath
  */
  public func collectionView(collectionView: UICollectionView, didSelectItemAtIndexPath indexPath: NSIndexPath) {
    assert(false)
    didSelectItem?(self, indexPath.item)
  }

  /**
  collectionView:willDisplayCell:forItemAtIndexPath:

  - parameter collectionView: UICollectionView
  - parameter cell: UICollectionViewCell
  - parameter indexPath: NSIndexPath
  */
  public func collectionView(collectionView: UICollectionView,
             willDisplayCell cell: UICollectionViewCell,
          forItemAtIndexPath indexPath: NSIndexPath)
  {
    if indexPath.item == selection {
      collectionView.selectItemAtIndexPath(indexPath, animated: false, scrollPosition: .None)
      cell.selected = true
    }
    if editing && cell.hidden { cell.hidden = false }
  }
}

extension InlinePickerView: UIScrollViewDelegate {
  /**
  scrollViewDidEndDecelerating:

  - parameter scrollView: UIScrollView
  */
  public func scrollViewDidEndDecelerating(scrollView: UIScrollView) {
    guard let item = collectionView.indexPathsForSelectedItems()?.first?.item else {
      logVerbose("failed to get index path for selected cell")
      return
    }
    // invoke selection handler
    sendActionsForControlEvents(.ValueChanged)
    didSelectItem?(self, item)
  }
  /**
  scrollViewWillEndDragging:withVelocity:targetContentOffset:

  - parameter scrollView: UIScrollView
  - parameter velocity: CGPoint
  - parameter targetContentOffset: UnsafeMutablePointer<CGPoint>
  */
  public func scrollViewWillEndDragging(scrollView: UIScrollView,
                          withVelocity velocity: CGPoint,
                   targetContentOffset: UnsafeMutablePointer<CGPoint>)
  {
    let offset = targetContentOffset.memory
    guard let item = (collectionView.collectionViewLayout as! InlinePickerViewLayout).indexOfItemAtOffset(offset) else {
      logVerbose("failed to get index path for cell at point \(offset)")
      return
    }

    guard item != selection else { logVerbose("item already selected"); return }

    // update selection
    logVerbose("selecting cell for item \(item) where offset = \(offset)")

    if selection > -1 { collectionView.deselectItemAtIndexPath(NSIndexPath(forItem: selection, inSection: 0), animated: true) }
    selection = item
    collectionView.selectItemAtIndexPath(NSIndexPath(forItem: item, inSection: 0), animated: true, scrollPosition:.None)
  }
}<|MERGE_RESOLUTION|>--- conflicted
+++ resolved
@@ -72,18 +72,7 @@
   }
 
   public override func prepareForInterfaceBuilder() {
-<<<<<<< HEAD
-//    func setContentMode(view: UIView) {
-//      view.contentMode = .Redraw
-//      view.setNeedsDisplay()
-//      view.subviews.forEach { setContentMode($0) }
-//    }
-//    setContentMode(self)
 //    reloadData()
-    logIB(description)
-=======
-//    reloadData()
->>>>>>> f75b179b
   }
 
   /** updatePerspective */
@@ -193,11 +182,7 @@
     set { font = font.fontWithSize(newValue) }
   }
 
-<<<<<<< HEAD
-  @IBInspectable public var textColor: UIColor = .darkTextColor() { didSet { reloadData() } }
-=======
   @IBInspectable public var textColor: UIColor = .darkTextColor() //{ didSet { reloadData() } }
->>>>>>> f75b179b
 
   public var selectedFont =  InlinePickerView.DefaultFont { didSet { reloadData() } }
   @IBInspectable public var selectedFontName: String  {
@@ -212,15 +197,9 @@
 
   @IBInspectable public var labelsString: String = "" { didSet { labels = ", ".split(labelsString) } }
   @IBInspectable public var imagesString: String = "" { didSet { images = ", ".split(imagesString).flatMap({UIImage(named: $0)}) } }
-<<<<<<< HEAD
-  @IBInspectable public var selectedTextColor: UIColor = .darkTextColor() { didSet { reloadData() } }
-  @IBInspectable public var imageColor: UIColor = .darkTextColor() { didSet { reloadData() } }
-  @IBInspectable public var imageSelectedColor: UIColor = .darkTextColor()  { didSet { reloadData() } }
-=======
   @IBInspectable public var selectedTextColor: UIColor = .darkTextColor() //{ didSet { reloadData() } }
   @IBInspectable public var imageColor: UIColor = .darkTextColor() //{ didSet { reloadData() } }
   @IBInspectable public var imageSelectedColor: UIColor = .darkTextColor() //{ didSet { reloadData() } }
->>>>>>> f75b179b
 
   /** reloadData */
   public func reloadData() {
