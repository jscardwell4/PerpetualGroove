//
//  ViewController.swift
//  Instruments
//
//  Created by Jason Cardwell on 9/8/15.
//  Copyright © 2015 Moondeer Studios. All rights reserved.
//

import UIKit
import AVFoundation
import MoonKit
import AudioToolbox


class ViewController: UIViewController {

  var programs: [SF2File.Preset] = []

  var noteAttributes = NoteAttributes()
  var soundSet = 0
  var program = 0
<<<<<<< HEAD
  var noteAttributes = NoteAttributes()
=======
>>>>>>> f75b179b
  var instrument: Instrument?

  @IBOutlet weak var soundSetPicker: InlinePickerView!
  @IBOutlet weak var programPicker: InlinePickerView!
<<<<<<< HEAD
  @IBOutlet weak var pitchPicker: InlinePickerView!
  @IBOutlet weak var octaveStepper: LabeledStepper!
  @IBOutlet weak var durationPicker: InlinePickerView!

  @IBAction func playNote() {
    guard let instrument = instrument else { return }
//    instrument.node.sendMIDIEvent(0x90, data1: 0x36, data2: 0x40)
    instrument.playNoteWithAttributes(noteAttributes)
//    instrument.node.startNote(note, withVelocity: velocity, onChannel: 0)
//    delayedDispatch(attributes.duration.seconds, dispatch_get_main_queue()) {
//      instrument.node.stopNote(note, onChannel: 0)
//    }

  }

  @IBAction func octaveDidChange(stepper: LabeledStepper) {
    let rawPitch = pitchPicker.labels[pitchPicker.selection]
    let octave = stepper.value
    guard let note = NoteAttributes.Note(rawValue: "\(rawPitch)\(Int(octave))") else { return }
    noteAttributes.note = note
  }
  func didPickPitch(picker: InlinePickerView, idx: Int) {
    let rawPitch = picker.labels[idx]
    let octave = Int(octaveStepper.value)
    guard let note = NoteAttributes.Note(rawValue: "\(rawPitch)\(octave)") else { return }
    noteAttributes.note = note
  }

  func didPickDuration(picker: InlinePickerView, idx: Int) {
    noteAttributes.duration = NoteAttributes.Duration.allCases[idx]
  }

  override func viewDidLoad() {
    super.viewDidLoad()
    // Do any additional setup after loading the view, typically from a nib.
    soundSetPicker.labels = Sequencer.soundSets.map({$0.displayName})
    soundSetPicker.didSelectItem = didPickSoundSet
    soundSetPicker.selection = 0
    programs = Sequencer.soundSets[0].presets
    programPicker.labels = programs.map {$0.name}
    programPicker.didSelectItem = didPickProgram
    programPicker.selection = 0
    pitchPicker.didSelectItem = didPickPitch
    durationPicker.didSelectItem = didPickDuration

    do {
      instrument = try Instrument(soundSet: Sequencer.soundSets[0], program: 0)
      try AudioManager.start()
    } catch {
      logError(error)
    }
  }

  func didPickSoundSet(picker: InlinePickerView, idx: Int) {
=======
  @IBOutlet weak var notePicker: InlinePickerView!
  @IBOutlet weak var durationPicker: InlinePickerView!
  @IBOutlet weak var velocityPicker: InlinePickerView!

  @IBAction func playNote() {
//    guard let instrument = instrument else {
//      logError("cannot play note when instrument is nil")
//      return
//    }
//    do { try instrument.playNoteWithAttributes(noteAttributes) }
//    catch { logError(error) }
    guard let sampler = (samplerToggle ? sampler2 : sampler) else {
      logError("cannot play note when sampler is nil")
      return
    }
    samplerToggle = !samplerToggle
    sampler.startNote(noteAttributes.note.MIDIValue, withVelocity: noteAttributes.velocity.MIDIValue, onChannel: 0)
    delayedDispatch(noteAttributes.duration.seconds, dispatch_get_main_queue()) {
      [unowned self] in
      sampler.stopNote(self.noteAttributes.note.MIDIValue, onChannel: 0)
    }
  }

  @IBAction func didPickSoundSet(picker: InlinePickerView) {
    let idx = picker.selection
>>>>>>> f75b179b
    logDebug("picked sound set '\(Sequencer.soundSets[idx])'")
    programs = Sequencer.soundSets[idx].presets
    programPicker.labels = programs.map {$0.name}
    soundSet = idx
    program = 0
    programPicker.selectItem(0, animated: true)
<<<<<<< HEAD

  }

  func didPickProgram(picker: InlinePickerView, idx: Int) {
    logDebug("picked program '\(programs[idx])'")
    program = idx
    instrument?.node.sendProgramChange(UInt8(programs[idx].program), bankMSB: UInt8(kAUSampler_DefaultMelodicBankMSB), bankLSB: UInt8(kAUSampler_DefaultBankLSB), onChannel: 0)
=======
    do {
      try sampler.loadSoundBankInstrumentAtURL(Sequencer.soundSets[soundSet].url, program: UInt8(programs[program].program), bankMSB: UInt8(kAUSampler_DefaultMelodicBankMSB), bankLSB: UInt8(kAUSampler_DefaultBankLSB))
try sampler2.loadSoundBankInstrumentAtURL(Sequencer.soundSets[soundSet].url, program: UInt8(programs[program].program), bankMSB: UInt8(kAUSampler_DefaultMelodicBankMSB), bankLSB: UInt8(kAUSampler_DefaultBankLSB))//      try instrument?.loadSoundSet(Sequencer.soundSets[soundSet], program: UInt8(programs[program].program))
    } catch {
      logError(error)
    }
  }

  @IBAction func didPickProgram(picker: InlinePickerView) {
    let idx = picker.selection
    logDebug("picked program '\(programs[idx])'")
    program = idx
    do {
      try sampler.loadSoundBankInstrumentAtURL(Sequencer.soundSets[soundSet].url, program: UInt8(programs[program].program), bankMSB: UInt8(kAUSampler_DefaultMelodicBankMSB), bankLSB: UInt8(kAUSampler_DefaultBankLSB))
try sampler2.loadSoundBankInstrumentAtURL(Sequencer.soundSets[soundSet].url, program: UInt8(programs[program].program), bankMSB: UInt8(kAUSampler_DefaultMelodicBankMSB), bankLSB: UInt8(kAUSampler_DefaultBankLSB))//      try instrument?.setProgram(UInt8(programs[program].program))
    } catch {
      logError(error)
    }
  }

  @IBAction func didPickNote(picker: InlinePickerView) {
    let idx = picker.selection
    let note = NoteAttributes.Note.allCases[idx]
    logDebug("picked note '\(note.rawValue)'")
    noteAttributes.note = note
  }

  @IBAction func didPickDuration(picker: InlinePickerView) {
    let idx = picker.selection
    let duration = NoteAttributes.Duration.allCases[idx]
    logDebug("picked duration '\(duration)'")
    noteAttributes.duration = duration
  }

  @IBAction func didPickVelocity(picker: InlinePickerView) {
    let idx = picker.selection
    let velocity = NoteAttributes.Velocity.allCases[idx]
    logDebug("picked velocity '\(velocity)'")
    noteAttributes.velocity = velocity
>>>>>>> f75b179b
  }

  var audioEngine: AVAudioEngine!
  var sampler: AVAudioUnitSampler!
  var sampler2: AVAudioUnitSampler!

  var samplerToggle = false

  override func viewDidLoad() {
    super.viewDidLoad()
    programs = Sequencer.soundSets[0].presets
    program = programPicker.selection
    soundSet = soundSetPicker.selection
    noteAttributes.note = NoteAttributes.Note.allCases[notePicker.selection]
    noteAttributes.duration = NoteAttributes.Duration.allCases[durationPicker.selection]
    noteAttributes.velocity = NoteAttributes.Velocity.allCases[velocityPicker.selection]

    audioEngine = AVAudioEngine()
    sampler = AVAudioUnitSampler()

    audioEngine.attachNode(sampler)
    audioEngine.connect(sampler, to: audioEngine.mainMixerNode, format: sampler.outputFormatForBus(0))

    do { try audioEngine.start() } catch { logError(error) }

    sampler2 = AVAudioUnitSampler()
    audioEngine.attachNode(sampler2)
    audioEngine.connect(sampler2, to: audioEngine.mainMixerNode, format: sampler2.outputFormatForBus(0))
//    do {
//      try sampler2.loadSoundBankInstrumentAtURL(Sequencer.soundSets[soundSet].url, program: UInt8(programs[program].program), bankMSB: UInt8(kAUSampler_DefaultMelodicBankMSB), bankLSB: UInt8(kAUSampler_DefaultBankLSB))
//    } catch {
//      logError(error)
//    }

/*
    do {
      try AudioManager.start()
      instrument = try Instrument(soundSet: Sequencer.soundSets[soundSet], program: UInt8(programs[program].program))
      let bus = try Mixer.connectInstrument(instrument!)
      logDebug("bus = \(bus)")
    } catch {
      logError(error)
    }

*/


  }

  override func prefersStatusBarHidden() -> Bool {
    return true
  }

}
<|MERGE_RESOLUTION|>--- conflicted
+++ resolved
@@ -9,8 +9,6 @@
 import UIKit
 import AVFoundation
 import MoonKit
-import AudioToolbox
-
 
 class ViewController: UIViewController {
 
@@ -19,70 +17,10 @@
   var noteAttributes = NoteAttributes()
   var soundSet = 0
   var program = 0
-<<<<<<< HEAD
-  var noteAttributes = NoteAttributes()
-=======
->>>>>>> f75b179b
   var instrument: Instrument?
 
   @IBOutlet weak var soundSetPicker: InlinePickerView!
   @IBOutlet weak var programPicker: InlinePickerView!
-<<<<<<< HEAD
-  @IBOutlet weak var pitchPicker: InlinePickerView!
-  @IBOutlet weak var octaveStepper: LabeledStepper!
-  @IBOutlet weak var durationPicker: InlinePickerView!
-
-  @IBAction func playNote() {
-    guard let instrument = instrument else { return }
-//    instrument.node.sendMIDIEvent(0x90, data1: 0x36, data2: 0x40)
-    instrument.playNoteWithAttributes(noteAttributes)
-//    instrument.node.startNote(note, withVelocity: velocity, onChannel: 0)
-//    delayedDispatch(attributes.duration.seconds, dispatch_get_main_queue()) {
-//      instrument.node.stopNote(note, onChannel: 0)
-//    }
-
-  }
-
-  @IBAction func octaveDidChange(stepper: LabeledStepper) {
-    let rawPitch = pitchPicker.labels[pitchPicker.selection]
-    let octave = stepper.value
-    guard let note = NoteAttributes.Note(rawValue: "\(rawPitch)\(Int(octave))") else { return }
-    noteAttributes.note = note
-  }
-  func didPickPitch(picker: InlinePickerView, idx: Int) {
-    let rawPitch = picker.labels[idx]
-    let octave = Int(octaveStepper.value)
-    guard let note = NoteAttributes.Note(rawValue: "\(rawPitch)\(octave)") else { return }
-    noteAttributes.note = note
-  }
-
-  func didPickDuration(picker: InlinePickerView, idx: Int) {
-    noteAttributes.duration = NoteAttributes.Duration.allCases[idx]
-  }
-
-  override func viewDidLoad() {
-    super.viewDidLoad()
-    // Do any additional setup after loading the view, typically from a nib.
-    soundSetPicker.labels = Sequencer.soundSets.map({$0.displayName})
-    soundSetPicker.didSelectItem = didPickSoundSet
-    soundSetPicker.selection = 0
-    programs = Sequencer.soundSets[0].presets
-    programPicker.labels = programs.map {$0.name}
-    programPicker.didSelectItem = didPickProgram
-    programPicker.selection = 0
-    pitchPicker.didSelectItem = didPickPitch
-    durationPicker.didSelectItem = didPickDuration
-
-    do {
-      instrument = try Instrument(soundSet: Sequencer.soundSets[0], program: 0)
-      try AudioManager.start()
-    } catch {
-      logError(error)
-    }
-  }
-
-  func didPickSoundSet(picker: InlinePickerView, idx: Int) {
-=======
   @IBOutlet weak var notePicker: InlinePickerView!
   @IBOutlet weak var durationPicker: InlinePickerView!
   @IBOutlet weak var velocityPicker: InlinePickerView!
@@ -108,22 +46,12 @@
 
   @IBAction func didPickSoundSet(picker: InlinePickerView) {
     let idx = picker.selection
->>>>>>> f75b179b
     logDebug("picked sound set '\(Sequencer.soundSets[idx])'")
     programs = Sequencer.soundSets[idx].presets
     programPicker.labels = programs.map {$0.name}
     soundSet = idx
     program = 0
     programPicker.selectItem(0, animated: true)
-<<<<<<< HEAD
-
-  }
-
-  func didPickProgram(picker: InlinePickerView, idx: Int) {
-    logDebug("picked program '\(programs[idx])'")
-    program = idx
-    instrument?.node.sendProgramChange(UInt8(programs[idx].program), bankMSB: UInt8(kAUSampler_DefaultMelodicBankMSB), bankLSB: UInt8(kAUSampler_DefaultBankLSB), onChannel: 0)
-=======
     do {
       try sampler.loadSoundBankInstrumentAtURL(Sequencer.soundSets[soundSet].url, program: UInt8(programs[program].program), bankMSB: UInt8(kAUSampler_DefaultMelodicBankMSB), bankLSB: UInt8(kAUSampler_DefaultBankLSB))
 try sampler2.loadSoundBankInstrumentAtURL(Sequencer.soundSets[soundSet].url, program: UInt8(programs[program].program), bankMSB: UInt8(kAUSampler_DefaultMelodicBankMSB), bankLSB: UInt8(kAUSampler_DefaultBankLSB))//      try instrument?.loadSoundSet(Sequencer.soundSets[soundSet], program: UInt8(programs[program].program))
@@ -163,7 +91,6 @@
     let velocity = NoteAttributes.Velocity.allCases[idx]
     logDebug("picked velocity '\(velocity)'")
     noteAttributes.velocity = velocity
->>>>>>> f75b179b
   }
 
   var audioEngine: AVAudioEngine!
